--- conflicted
+++ resolved
@@ -2526,11 +2526,7 @@
 		bpf_for(cpu, 0, nr_possible_cpus) {
 			const struct cpumask *cpumask;
 
-<<<<<<< HEAD
-			if (!(cpumask = cast_mask(tctx->layered_cpus.mask)))
-=======
 			if (!(cpumask = cast_mask(tctx->layered_mask)))
->>>>>>> ff0e9c62
 				goto unlock;
 
 			/* for affinity violating tasks, target all allowed CPUs */
